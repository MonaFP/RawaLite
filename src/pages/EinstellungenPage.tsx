--- conflicted
+++ resolved
@@ -27,16 +27,6 @@
   const { showError, showSuccess } = useNotifications();
   const [sqliteAdapter] = useState(() => new SQLiteAdapter());
 
-<<<<<<< HEAD
-  // State für Feature Flags
-  const [featureFlags, setFeatureFlags] = useState({
-    enableAssetOverride: false,
-    enableBetaUpdates: false,
-    enableExperimentalFeatures: false
-  });
-
-=======
->>>>>>> deec2058
   // State für Activity Dialog
   const [showActivityDialog, setShowActivityDialog] = useState(false);
   const [editingActivity, setEditingActivity] = useState<any>(null);
@@ -77,21 +67,6 @@
     loadVersion();
   }, []);
 
-<<<<<<< HEAD
-  // Feature Flags aus Settings laden
-  useEffect(() => {
-    const settingsFeatureFlags = (settings as any).featureFlags;
-    if (settingsFeatureFlags) {
-      setFeatureFlags({
-        enableAssetOverride: settingsFeatureFlags.enableAssetOverride || false,
-        enableBetaUpdates: settingsFeatureFlags.enableBetaUpdates || false,
-        enableExperimentalFeatures: settingsFeatureFlags.enableExperimentalFeatures || false
-      });
-    }
-  }, [settings]);
-
-=======
->>>>>>> deec2058
   // Activity Dialog Funktionen
   const openCreateActivityDialog = () => {
     setEditingActivity(null);
@@ -2021,125 +1996,6 @@
         </div>
       )}
 
-<<<<<<< HEAD
-      {/* Advanced Options Tab - Erweiterte Optionen */}
-      {activeTab === 'advanced' && (
-        <div>
-          <h3 style={{ margin: "0 0 16px 0", color: "var(--accent)" }}>Erweiterte Optionen</h3>
-          <p style={{ opacity: 0.7, marginBottom: "24px" }}>
-            Konfigurieren Sie erweiterte Funktionen und experimentelle Features für RawaLite.
-          </p>
-
-          {/* Mini-Fix Delivery Section */}
-          <div style={{ marginBottom: "32px" }}>
-            <h4 style={{ margin: "0 0 12px 0", color: "#374151" }}>🚀 Mini-Fix Delivery System</h4>
-            <p style={{ margin: "0 0 16px 0", color: "#6b7280", fontSize: "14px" }}>
-              Erweiterte Funktionen für schnelle Updates und Asset-Overrides.
-            </p>
-            
-            <div style={{ 
-              padding: "16px", 
-              backgroundColor: "rgba(255,255,255,0.05)",
-              borderRadius: "8px",
-              border: "1px solid rgba(255,255,255,0.1)",
-              marginBottom: "16px"
-            }}>
-              <div style={{ marginBottom: "16px" }}>
-                <label style={{ display: "flex", alignItems: "center", gap: "12px", cursor: "pointer" }}>
-                  <input
-                    type="checkbox"
-                    checked={featureFlags.enableAssetOverride}
-                    onChange={(e) => updateFeatureFlag('enableAssetOverride', e.target.checked)}
-                    style={{ cursor: "pointer", transform: "scale(1.2)" }}
-                  />
-                  <div>
-                    <span style={{ fontWeight: "500" }}>Asset Override aktivieren</span>
-                    <div style={{ fontSize: "12px", opacity: 0.7, marginTop: "2px" }}>
-                      Ermöglicht das Überschreiben von App-Assets ohne Update
-                    </div>
-                  </div>
-                </label>
-              </div>
-
-              <div style={{ marginBottom: "16px" }}>
-                <label style={{ display: "flex", alignItems: "center", gap: "12px", cursor: "pointer" }}>
-                  <input
-                    type="checkbox"
-                    checked={featureFlags.enableBetaUpdates}
-                    onChange={(e) => updateFeatureFlag('enableBetaUpdates', e.target.checked)}
-                    style={{ cursor: "pointer", transform: "scale(1.2)" }}
-                  />
-                  <div>
-                    <span style={{ fontWeight: "500" }}>Beta Updates aktivieren</span>
-                    <div style={{ fontSize: "12px", opacity: 0.7, marginTop: "2px" }}>
-                      Erhalte frühe Updates mit neuen Features (kann instabil sein)
-                    </div>
-                  </div>
-                </label>
-              </div>
-
-              <div style={{ marginBottom: "0" }}>
-                <label style={{ display: "flex", alignItems: "center", gap: "12px", cursor: "pointer" }}>
-                  <input
-                    type="checkbox"
-                    checked={featureFlags.enableExperimentalFeatures}
-                    onChange={(e) => updateFeatureFlag('enableExperimentalFeatures', e.target.checked)}
-                    style={{ cursor: "pointer", transform: "scale(1.2)" }}
-                  />
-                  <div>
-                    <span style={{ fontWeight: "500" }}>Experimentelle Features</span>
-                    <div style={{ fontSize: "12px", opacity: 0.7, marginTop: "2px" }}>
-                      Aktiviert experimentelle Funktionen in der Entwicklung
-                    </div>
-                  </div>
-                </label>
-              </div>
-            </div>
-
-            <div style={{ 
-              padding: "12px 16px", 
-              backgroundColor: "rgba(255, 193, 7, 0.1)",
-              borderRadius: "8px",
-              border: "1px solid rgba(255, 193, 7, 0.3)",
-              fontSize: "14px"
-            }}>
-              <strong>⚠️ Hinweis:</strong> Diese Features sind experimentell und können sich in zukünftigen Versionen ändern.
-              Verwenden Sie sie auf eigene Verantwortung in Produktionsumgebungen.
-            </div>
-          </div>
-
-          {/* System Information Section */}
-          <div style={{ marginBottom: "32px" }}>
-            <h4 style={{ margin: "0 0 12px 0", color: "#374151" }}>🔍 System-Informationen</h4>
-            <div style={{ 
-              padding: "16px", 
-              backgroundColor: "rgba(255,255,255,0.05)",
-              borderRadius: "8px",
-              border: "1px solid rgba(255,255,255,0.1)",
-              fontSize: "14px",
-              fontFamily: "monospace"
-            }}>
-              <div style={{ marginBottom: "8px" }}>
-                <strong>Override Assets Directory:</strong><br/>
-                <span style={{ opacity: 0.8 }}>{`await PATHS.OVERRIDE_ASSETS_DIR()`}</span>
-              </div>
-              <div style={{ marginBottom: "8px" }}>
-                <strong>Update Channel:</strong><br/>
-                <span style={{ opacity: 0.8 }}>{(settings as any).updateChannel || 'stable'}</span>
-              </div>
-              <div style={{ marginBottom: "0" }}>
-                <strong>Feature Flags:</strong><br/>
-                <span style={{ opacity: 0.8 }}>
-                  {JSON.stringify(featureFlags, null, 2)}
-                </span>
-              </div>
-            </div>
-          </div>
-        </div>
-      )}
-
-=======
->>>>>>> deec2058
       {/* Maintenance Tab - Datensicherung */}
       {activeTab === 'maintenance' && (
         <div>
